/*
 * Licensed to Elasticsearch under one or more contributor
 * license agreements. See the NOTICE file distributed with
 * this work for additional information regarding copyright
 * ownership. Elasticsearch licenses this file to you under
 * the Apache License, Version 2.0 (the "License"); you may
 * not use this file except in compliance with the License.
 * You may obtain a copy of the License at
 *
 *    http://www.apache.org/licenses/LICENSE-2.0
 *
 * Unless required by applicable law or agreed to in writing,
 * software distributed under the License is distributed on an
 * "AS IS" BASIS, WITHOUT WARRANTIES OR CONDITIONS OF ANY
 * KIND, either express or implied.  See the License for the
 * specific language governing permissions and limitations
 * under the License.
 */

package org.elasticsearch.search.aggregations.metrics.geobounds;

import org.elasticsearch.ElasticsearchIllegalArgumentException;
import org.elasticsearch.common.geo.GeoPoint;
import org.elasticsearch.common.io.stream.StreamInput;
import org.elasticsearch.common.io.stream.StreamOutput;
import org.elasticsearch.common.xcontent.XContentBuilder;
import org.elasticsearch.search.aggregations.AggregationStreams;
import org.elasticsearch.search.aggregations.InternalAggregation;
import org.elasticsearch.search.aggregations.metrics.InternalMetricsAggregation;

import java.io.IOException;
import java.util.List;
<<<<<<< HEAD
=======
import java.util.Map;
>>>>>>> 6749b2c3

public class InternalGeoBounds extends InternalMetricsAggregation implements GeoBounds {

    public final static Type TYPE = new Type("geo_bounds");
    public final static AggregationStreams.Stream STREAM = new AggregationStreams.Stream() {
        @Override
        public InternalGeoBounds readResult(StreamInput in) throws IOException {
            InternalGeoBounds result = new InternalGeoBounds();
            result.readFrom(in);
            return result;
        }
    };
    
    private double top;
    private double bottom;
    private double posLeft;
    private double posRight;
    private double negLeft;
    private double negRight;
    private boolean wrapLongitude;

    InternalGeoBounds() {
    }
    
    InternalGeoBounds(String name, double top, double bottom, double posLeft, double posRight,
            double negLeft, double negRight, boolean wrapLongitude, Map<String, Object> metaData) {
        super(name, metaData);
        this.top = top;
        this.bottom = bottom;
        this.posLeft = posLeft;
        this.posRight = posRight;
        this.negLeft = negLeft;
        this.negRight = negRight;
        this.wrapLongitude = wrapLongitude;
    }

    @Override
    public Type type() {
        return TYPE;
    }
    
    @Override
    public InternalAggregation reduce(ReduceContext reduceContext) {
        double top = Double.NEGATIVE_INFINITY;
        double bottom = Double.POSITIVE_INFINITY;
        double posLeft = Double.POSITIVE_INFINITY;
        double posRight = Double.NEGATIVE_INFINITY;
        double negLeft = Double.POSITIVE_INFINITY;
        double negRight = Double.NEGATIVE_INFINITY;

        for (InternalAggregation aggregation : reduceContext.aggregations()) {
            InternalGeoBounds bounds = (InternalGeoBounds) aggregation;

            if (bounds.top > top) {
                top = bounds.top;
            }
            if (bounds.bottom < bottom) {
                bottom = bounds.bottom;
            }
            if (bounds.posLeft < posLeft) {
                posLeft = bounds.posLeft;
            }
            if (bounds.posRight > posRight) {
                posRight = bounds.posRight;
            }
            if (bounds.negLeft < negLeft) {
                negLeft = bounds.negLeft;
            }
            if (bounds.negRight > negRight) {
                negRight = bounds.negRight;
            }
        }
        return new InternalGeoBounds(name, top, bottom, posLeft, posRight, negLeft, negRight, wrapLongitude, getMetaData());
    }

    @Override
    public Object getProperty(List<String> path) {
        if (path.isEmpty()) {
            return this;
        } else if (path.size() == 1) {
            BoundingBox boundingBox = resolveBoundingBox();
            String bBoxSide = path.get(0);
            switch (bBoxSide) {
            case "top":
                return boundingBox.topLeft.lat();
            case "left":
                return boundingBox.topLeft.lon();
            case "bottom":
                return boundingBox.bottomRight.lat();
            case "right":
                return boundingBox.bottomRight.lon();
            default:
                throw new ElasticsearchIllegalArgumentException("Found unknown path element [" + bBoxSide + "] in [" + getName() + "]");
            }
        } else if (path.size() == 2) {
            BoundingBox boundingBox = resolveBoundingBox();
            GeoPoint cornerPoint = null;
            String cornerString = path.get(0);
            switch (cornerString) {
            case "top_left":
                cornerPoint = boundingBox.topLeft;
                break;
            case "bottom_right":
                cornerPoint = boundingBox.bottomRight;
                break;
            default:
                throw new ElasticsearchIllegalArgumentException("Found unknown path element [" + cornerString + "] in [" + getName() + "]");
            }
<<<<<<< HEAD
            String latLonString = path.get(0);
=======
            String latLonString = path.get(1);
>>>>>>> 6749b2c3
            switch (latLonString) {
            case "lat":
                return cornerPoint.lat();
            case "lon":
                return cornerPoint.lon();
            default:
                throw new ElasticsearchIllegalArgumentException("Found unknown path element [" + latLonString + "] in [" + getName() + "]");
            }
        } else {
            throw new ElasticsearchIllegalArgumentException("path not supported for [" + getName() + "]: " + path);
        }
    }

    @Override
    public XContentBuilder doXContentBody(XContentBuilder builder, Params params) throws IOException {
        GeoPoint topLeft = topLeft();
        GeoPoint bottomRight = bottomRight();
        if (topLeft != null) {
            builder.startObject("bounds");
            builder.startObject("top_left");
            builder.field("lat", topLeft.lat());
            builder.field("lon", topLeft.lon());
            builder.endObject();
            builder.startObject("bottom_right");
            builder.field("lat", bottomRight.lat());
            builder.field("lon", bottomRight.lon());
            builder.endObject();
            builder.endObject();
        }
        return builder;
    }

    @Override
    protected void doReadFrom(StreamInput in) throws IOException {
        top = in.readDouble();
        bottom = in.readDouble();
        posLeft = in.readDouble();
        posRight = in.readDouble();
        negLeft = in.readDouble();
        negRight = in.readDouble();
        wrapLongitude = in.readBoolean();
    }

    @Override
    protected void doWriteTo(StreamOutput out) throws IOException {
        out.writeDouble(top);
        out.writeDouble(bottom);
        out.writeDouble(posLeft);
        out.writeDouble(posRight);
        out.writeDouble(negLeft);
        out.writeDouble(negRight);
        out.writeBoolean(wrapLongitude);
    }

    public static void registerStream() {
        AggregationStreams.registerStream(STREAM, TYPE.stream());
    }
    
    private static class BoundingBox {
        private final GeoPoint topLeft;
        private final GeoPoint bottomRight;
        
        public BoundingBox(GeoPoint topLeft, GeoPoint bottomRight) {
            this.topLeft = topLeft;
            this.bottomRight = bottomRight;
        }
        
        public GeoPoint topLeft() {
            return topLeft;
        }
        
        public GeoPoint bottomRight() {
            return bottomRight;
        }
    }
    
    private BoundingBox resolveBoundingBox() {
        if (Double.isInfinite(top)) {
            return null;
        } else if (Double.isInfinite(posLeft)) {
            return new BoundingBox(new GeoPoint(top, negLeft), new GeoPoint(bottom, negRight));
        } else if (Double.isInfinite(negLeft)) {
            return new BoundingBox(new GeoPoint(top, posLeft), new GeoPoint(bottom, posRight));
        } else if (wrapLongitude) {
            double unwrappedWidth = posRight - negLeft;
            double wrappedWidth = (180 - posLeft) - (-180 - negRight);
            if (unwrappedWidth <= wrappedWidth) {
                return new BoundingBox(new GeoPoint(top, negLeft), new GeoPoint(bottom, posRight));
            } else {
                return new BoundingBox(new GeoPoint(top, posLeft), new GeoPoint(bottom, negRight));
            }
        } else {
            return new BoundingBox(new GeoPoint(top, negLeft), new GeoPoint(bottom, posRight));
        }
    }

    @Override
    public GeoPoint topLeft() {
        BoundingBox boundingBox = resolveBoundingBox();
        if (boundingBox == null) {
            return null;
        } else {
            return boundingBox.topLeft();
        }
    }

    @Override
    public GeoPoint bottomRight() {
        BoundingBox boundingBox = resolveBoundingBox();
        if (boundingBox == null) {
            return null;
        } else {
            return boundingBox.bottomRight();
        }
    }

}<|MERGE_RESOLUTION|>--- conflicted
+++ resolved
@@ -30,10 +30,7 @@
 
 import java.io.IOException;
 import java.util.List;
-<<<<<<< HEAD
-=======
 import java.util.Map;
->>>>>>> 6749b2c3
 
 public class InternalGeoBounds extends InternalMetricsAggregation implements GeoBounds {
 
@@ -108,7 +105,7 @@
         }
         return new InternalGeoBounds(name, top, bottom, posLeft, posRight, negLeft, negRight, wrapLongitude, getMetaData());
     }
-
+    
     @Override
     public Object getProperty(List<String> path) {
         if (path.isEmpty()) {
@@ -142,11 +139,7 @@
             default:
                 throw new ElasticsearchIllegalArgumentException("Found unknown path element [" + cornerString + "] in [" + getName() + "]");
             }
-<<<<<<< HEAD
-            String latLonString = path.get(0);
-=======
             String latLonString = path.get(1);
->>>>>>> 6749b2c3
             switch (latLonString) {
             case "lat":
                 return cornerPoint.lat();
