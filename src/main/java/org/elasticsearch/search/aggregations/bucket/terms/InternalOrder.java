/*
 * Licensed to Elasticsearch under one or more contributor
 * license agreements. See the NOTICE file distributed with
 * this work for additional information regarding copyright
 * ownership. Elasticsearch licenses this file to you under
 * the Apache License, Version 2.0 (the "License"); you may
 * not use this file except in compliance with the License.
 * You may obtain a copy of the License at
 *
 *    http://www.apache.org/licenses/LICENSE-2.0
 *
 * Unless required by applicable law or agreed to in writing,
 * software distributed under the License is distributed on an
 * "AS IS" BASIS, WITHOUT WARRANTIES OR CONDITIONS OF ANY
 * KIND, either express or implied.  See the License for the
 * specific language governing permissions and limitations
 * under the License.
 */
package org.elasticsearch.search.aggregations.bucket.terms;

import org.elasticsearch.Version;
import org.elasticsearch.common.io.stream.StreamInput;
import org.elasticsearch.common.io.stream.StreamOutput;
import org.elasticsearch.common.util.Comparators;
import org.elasticsearch.common.xcontent.XContentBuilder;
import org.elasticsearch.search.aggregations.Aggregator;
import org.elasticsearch.search.aggregations.bucket.BucketsAggregator;
import org.elasticsearch.search.aggregations.bucket.MultiBucketsAggregation;
import org.elasticsearch.search.aggregations.bucket.SingleBucketAggregator;
import org.elasticsearch.search.aggregations.bucket.terms.Terms.Bucket;
import org.elasticsearch.search.aggregations.bucket.terms.Terms.Order;
import org.elasticsearch.search.aggregations.metrics.NumericMetricsAggregator;
import org.elasticsearch.search.aggregations.support.AggregationPath;

import java.io.IOException;
import java.util.ArrayList;
import java.util.Collections;
import java.util.Comparator;
import java.util.Iterator;
import java.util.LinkedList;
import java.util.List;

/**
 *
 */
class InternalOrder extends Terms.Order {

    private static final byte COUNT_DESC_ID = 1;
    private static final byte COUNT_ASC_ID = 2;
    private static final byte TERM_DESC_ID = 3;
    private static final byte TERM_ASC_ID = 4;

    /**
     * Order by the (higher) count of each term.
     */
    public static final InternalOrder COUNT_DESC = new InternalOrder(COUNT_DESC_ID, "_count", false, new Comparator<Terms.Bucket>() {
        @Override
        public int compare(Terms.Bucket o1, Terms.Bucket o2) {
            return  Long.compare(o2.getDocCount(), o1.getDocCount());
        }
    });

    /**
     * Order by the (lower) count of each term.
     */
    public static final InternalOrder COUNT_ASC = new InternalOrder(COUNT_ASC_ID, "_count", true, new Comparator<Terms.Bucket>() {

        @Override
        public int compare(Terms.Bucket o1, Terms.Bucket o2) {
            return Long.compare(o1.getDocCount(), o2.getDocCount());
        }
    });

    /**
     * Order by the terms.
     */
    public static final InternalOrder TERM_DESC = new InternalOrder(TERM_DESC_ID, "_term", false, new Comparator<Terms.Bucket>() {

        @Override
        public int compare(Terms.Bucket o1, Terms.Bucket o2) {
            return o2.compareTerm(o1);
        }
    });

    /**
     * Order by the terms.
     */
    public static final InternalOrder TERM_ASC = new InternalOrder(TERM_ASC_ID, "_term", true, new Comparator<Terms.Bucket>() {

        @Override
        public int compare(Terms.Bucket o1, Terms.Bucket o2) {
            return o1.compareTerm(o2);
        }
    });

    public static boolean isCountDesc(Terms.Order order) {
        if (order == COUNT_DESC) {
            return true;
        }else if (order instanceof CompoundOrder) {
            // check if its a compound order with count desc and the tie breaker (term asc)
            CompoundOrder compoundOrder = (CompoundOrder) order;
            if (compoundOrder.orderElements.size() == 2 && compoundOrder.orderElements.get(0) == COUNT_DESC && compoundOrder.orderElements.get(1) == TERM_ASC) {
                return true;
            }
        }
        return false;
    }

    final byte id;
    final String key;
    final boolean asc;
    protected final Comparator<Terms.Bucket> comparator;

    InternalOrder(byte id, String key, boolean asc, Comparator<Terms.Bucket> comparator) {
        this.id = id;
        this.key = key;
        this.asc = asc;
        this.comparator = comparator;
    }

    byte id() {
        return id;
    }

    @Override
    protected Comparator<Terms.Bucket> comparator(Aggregator aggregator) {
        return comparator;
    }

    @Override
    public XContentBuilder toXContent(XContentBuilder builder, Params params) throws IOException {
        return builder.startObject().field(key, asc ? "asc" : "desc").endObject();
    }

    public static Terms.Order validate(Terms.Order order, Aggregator termsAggregator) {
        if (order instanceof CompoundOrder) {
            for (Terms.Order innerOrder : ((CompoundOrder)order).orderElements) {
                validate(innerOrder, termsAggregator);
            }
            return order;
        } else if (!(order instanceof Aggregation)) {
            return order;
        }
        AggregationPath path = ((Aggregation) order).path();
        path.validate(termsAggregator);
        return order;
    }

    static class Aggregation extends InternalOrder {

        static final byte ID = 0;

        Aggregation(String key, boolean asc) {
            super(ID, key, asc, new MultiBucketsAggregation.Bucket.SubAggregationComparator<Terms.Bucket>(key, asc));
        }

        AggregationPath path() {
            return ((MultiBucketsAggregation.Bucket.SubAggregationComparator) comparator).path();
        }

        @Override
        protected Comparator<Terms.Bucket> comparator(Aggregator termsAggregator) {
            if (termsAggregator == null) {
                return comparator;
            }

            // Internal Optimization:
            //
            // in this phase, if the order is based on sub-aggregations, we need to use a different comparator
            // to avoid constructing buckets for ordering purposes (we can potentially have a lot of buckets and building
            // them will cause loads of redundant object constructions). The "special" comparators here will fetch the
            // sub aggregation values directly from the sub aggregators bypassing bucket creation. Note that the comparator
            // attached to the order will still be used in the reduce phase of the Aggregation.

            AggregationPath path = path();
            final Aggregator aggregator = path.resolveAggregator(termsAggregator);
<<<<<<< HEAD
            final String key = path.getPathElements().get(path.getPathElements().size() - 1).key;
=======
            final String key = path.lastPathElement().key;
>>>>>>> 6749b2c3

            if (aggregator instanceof SingleBucketAggregator) {
                assert key == null : "this should be picked up before the aggregation is executed - on validate";
                return new Comparator<Terms.Bucket>() {
                    @Override
                    public int compare(Terms.Bucket o1, Terms.Bucket o2) {
                        int mul = asc ? 1 : -1;
                        int v1 = ((SingleBucketAggregator) aggregator).bucketDocCount(((InternalTerms.Bucket) o1).bucketOrd);
                        int v2 = ((SingleBucketAggregator) aggregator).bucketDocCount(((InternalTerms.Bucket) o2).bucketOrd);
                        return mul * (v1 - v2);
                    }
                };
            }

            // with only support single-bucket aggregators
            assert !(aggregator instanceof BucketsAggregator) : "this should be picked up before the aggregation is executed - on validate";

            if (aggregator instanceof NumericMetricsAggregator.MultiValue) {
                assert key != null : "this should be picked up before the aggregation is executed - on validate";
                return new Comparator<Terms.Bucket>() {
                    @Override
                    public int compare(Terms.Bucket o1, Terms.Bucket o2) {
                        double v1 = ((NumericMetricsAggregator.MultiValue) aggregator).metric(key, ((InternalTerms.Bucket) o1).bucketOrd);
                        double v2 = ((NumericMetricsAggregator.MultiValue) aggregator).metric(key, ((InternalTerms.Bucket) o2).bucketOrd);
                        // some metrics may return NaN (eg. avg, variance, etc...) in which case we'd like to push all of those to
                        // the bottom
                        return Comparators.compareDiscardNaN(v1, v2, asc);
                    }
                };
            }

            // single-value metrics agg
            return new Comparator<Terms.Bucket>() {
                @Override
                public int compare(Terms.Bucket o1, Terms.Bucket o2) {
                    double v1 = ((NumericMetricsAggregator.SingleValue) aggregator).metric(((InternalTerms.Bucket) o1).bucketOrd);
                    double v2 = ((NumericMetricsAggregator.SingleValue) aggregator).metric(((InternalTerms.Bucket) o2).bucketOrd);
                    // some metrics may return NaN (eg. avg, variance, etc...) in which case we'd like to push all of those to
                    // the bottom
                    return Comparators.compareDiscardNaN(v1, v2, asc);
                }
            };
        }
    }

    static class CompoundOrder extends Terms.Order{

        static final byte ID = -1;

        private final List<Terms.Order> orderElements;

        public CompoundOrder(List<Terms.Order> compoundOrder) {
            this(compoundOrder, true);
        }

        public CompoundOrder(List<Terms.Order> compoundOrder, boolean absoluteOrdering) {
            this.orderElements = new LinkedList<>(compoundOrder);
            Terms.Order lastElement = compoundOrder.get(compoundOrder.size() - 1);
            if (absoluteOrdering && !(InternalOrder.TERM_ASC == lastElement || InternalOrder.TERM_DESC == lastElement)) {
                // add term order ascending as a tie-breaker to avoid non-deterministic ordering
                // if all user provided comparators return 0.
                this.orderElements.add(Order.term(true));
            }
        }

        @Override
        byte id() {
            return ID;
        }

        List<Terms.Order> orderElements() {
            return Collections.unmodifiableList(orderElements);
        }

        @Override
        public XContentBuilder toXContent(XContentBuilder builder, Params params) throws IOException {
            builder.startArray();
            for (Terms.Order order : orderElements) {
                order.toXContent(builder, params);
            }
            return builder.endArray();
        }

        @Override
        protected Comparator<Bucket> comparator(Aggregator aggregator) {
            return new CompoundOrderComparator(orderElements, aggregator);
        }

        public static class CompoundOrderComparator implements Comparator<Terms.Bucket> {

            private List<Terms.Order> compoundOrder;
            private Aggregator aggregator;

            public CompoundOrderComparator(List<Terms.Order> compoundOrder, Aggregator aggregator) {
                this.compoundOrder = compoundOrder;
                this.aggregator = aggregator;
            }

            @Override
            public int compare(Bucket o1, Bucket o2) {
                int result = 0;
                for (Iterator<Terms.Order> itr = compoundOrder.iterator(); itr.hasNext() && result == 0;) {
                    result = itr.next().comparator(aggregator).compare(o1, o2);
                }
                return result;
            }
        }
    }

    public static class Streams {

        public static void writeOrder(Terms.Order order, StreamOutput out) throws IOException {
            if (order instanceof Aggregation) {
                out.writeByte(order.id());
                Aggregation aggregationOrder = (Aggregation) order;
                out.writeBoolean(((MultiBucketsAggregation.Bucket.SubAggregationComparator) aggregationOrder.comparator).asc());
                AggregationPath path = ((Aggregation) order).path();
                if (out.getVersion().onOrAfter(Version.V_1_1_0)) {
                    out.writeString(path.toString());
                } else {
                    // prev versions only supported sorting on a single level -> a single token;
                    AggregationPath.PathElement token = path.lastPathElement();
                    out.writeString(token.name);
                    boolean hasValueName = token.key != null;
                    out.writeBoolean(hasValueName);
                    if (hasValueName) {
                        out.writeString(token.key);
                    }
                }
            } else if (order instanceof CompoundOrder) {
                CompoundOrder compoundOrder = (CompoundOrder) order;
                    out.writeByte(order.id());
                    out.writeVInt(compoundOrder.orderElements.size());
                    for (Terms.Order innerOrder : compoundOrder.orderElements) {
                        Streams.writeOrder(innerOrder, out);
                    }
            } else {
                out.writeByte(order.id());
            }
        }

        public static Terms.Order readOrder(StreamInput in) throws IOException {
            return readOrder(in, true);
        }

        public static Terms.Order readOrder(StreamInput in, boolean absoluteOrder) throws IOException {
            byte id = in.readByte();
            switch (id) {
                case COUNT_DESC_ID: return absoluteOrder ? new CompoundOrder(Collections.singletonList((Terms.Order) InternalOrder.COUNT_DESC)) : InternalOrder.COUNT_DESC;
                case COUNT_ASC_ID: return absoluteOrder ? new CompoundOrder(Collections.singletonList((Terms.Order) InternalOrder.COUNT_ASC)) : InternalOrder.COUNT_ASC;
                case TERM_DESC_ID: return InternalOrder.TERM_DESC;
                case TERM_ASC_ID: return InternalOrder.TERM_ASC;
                case Aggregation.ID:
                    boolean asc = in.readBoolean();
                    String key = in.readString();
                    if (in.getVersion().onOrAfter(Version.V_1_1_0)) {
                        return new InternalOrder.Aggregation(key, asc);
                    }
                    boolean hasValueNmae = in.readBoolean();
                    if (hasValueNmae) {
                        return new InternalOrder.Aggregation(key + "." + in.readString(), asc);
                    }
                    Terms.Order order = new InternalOrder.Aggregation(key, asc);
                    return absoluteOrder ? new CompoundOrder(Collections.singletonList(order)) : order;
                case CompoundOrder.ID:
                    int size = in.readVInt();
                    List<Terms.Order> compoundOrder = new ArrayList<>(size);
                    for (int i = 0; i < size; i++) {
                        compoundOrder.add(Streams.readOrder(in, false));
                    }
                    return new CompoundOrder(compoundOrder, absoluteOrder);
                default:
                    throw new RuntimeException("unknown terms order");
            }
        }
    }
}<|MERGE_RESOLUTION|>--- conflicted
+++ resolved
@@ -174,11 +174,7 @@
 
             AggregationPath path = path();
             final Aggregator aggregator = path.resolveAggregator(termsAggregator);
-<<<<<<< HEAD
-            final String key = path.getPathElements().get(path.getPathElements().size() - 1).key;
-=======
             final String key = path.lastPathElement().key;
->>>>>>> 6749b2c3
 
             if (aggregator instanceof SingleBucketAggregator) {
                 assert key == null : "this should be picked up before the aggregation is executed - on validate";
